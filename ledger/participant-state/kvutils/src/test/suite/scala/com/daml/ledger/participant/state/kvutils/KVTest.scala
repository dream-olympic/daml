--- conflicted
+++ resolved
@@ -178,13 +178,13 @@
       tx: SubmittedTransaction,
       mrtDelta: Duration = minMRTDelta,
       letDelta: Duration = Duration.ZERO,
-      commandId: String = randomString): KVTest[(DamlLogEntryId, DamlLogEntry)] =
+      commandId: CommandId = randomLedgerString): KVTest[(DamlLogEntryId, DamlLogEntry)] =
     for {
       testState <- get[KVTestState]
       submInfo = SubmitterInfo(
         submitter = submitter,
         applicationId = Ref.LedgerString.assertFromString("test"),
-        commandId = Ref.LedgerString.assertFromString(commandId),
+        commandId = commandId,
         maxRecordTime = testState.recordTime.addMicros(mrtDelta.toNanos / 1000)
       )
       subm = KeyValueSubmission.transactionToSubmission(
@@ -200,7 +200,7 @@
 
   def submitConfig(
       configModify: Configuration => Configuration,
-      submissionId: String = randomString,
+      submissionId: SubmissionId = randomLedgerString,
       mrtDelta: Duration = minMRTDelta
   ): KVTest[DamlLogEntry] =
     for {
@@ -209,12 +209,8 @@
       result <- submit(
         KeyValueSubmission.configurationToSubmission(
           maxRecordTime = testState.recordTime.addMicros(mrtDelta.toNanos / 1000),
-<<<<<<< HEAD
-          submissionId = Ref.LedgerString.assertFromString(submissionId),
-=======
           submissionId = submissionId,
           participantId = testState.participantId,
->>>>>>> d3d68910
           config = configModify(oldConf)
         )
       )
